--- conflicted
+++ resolved
@@ -13,34 +13,20 @@
 category = "dev"
 optional = false
 python-versions = ">=2.7, !=3.0.*, !=3.1.*, !=3.2.*, !=3.3.*"
-<<<<<<< HEAD
-version = "1.4.0"
-=======
->>>>>>> 077b92c8
 
 [[package]]
 name = "attrs"
-version = "21.2.0"
+version = "21.3.0"
 description = "Classes Without Boilerplate"
 category = "main"
 optional = false
 python-versions = ">=2.7, !=3.0.*, !=3.1.*, !=3.2.*, !=3.3.*, !=3.4.*"
-<<<<<<< HEAD
-version = "21.3.0"
-
-[package.extras]
-dev = ["cloudpickle", "coverage (>=5.0.2)", "hypothesis", "pympler", "pytest (>=4.3.0)", "six", "mypy", "pytest-mypy-plugins", "zope.interface", "furo", "sphinx", "sphinx-notfound-page", "pre-commit"]
+
+[package.extras]
+dev = ["cloudpickle", "coverage[toml] (>=5.0.2)", "hypothesis", "pympler", "pytest (>=4.3.0)", "six", "mypy", "pytest-mypy-plugins", "zope.interface", "furo", "sphinx", "sphinx-notfound-page", "pre-commit"]
 docs = ["furo", "sphinx", "zope.interface", "sphinx-notfound-page"]
-tests = ["cloudpickle", "coverage (>=5.0.2)", "hypothesis", "pympler", "pytest (>=4.3.0)", "six", "mypy", "pytest-mypy-plugins", "zope.interface"]
-tests_no_zope = ["cloudpickle", "coverage (>=5.0.2)", "hypothesis", "pympler", "pytest (>=4.3.0)", "six", "mypy", "pytest-mypy-plugins"]
-=======
-
-[package.extras]
-dev = ["coverage[toml] (>=5.0.2)", "hypothesis", "pympler", "pytest (>=4.3.0)", "six", "mypy", "pytest-mypy-plugins", "zope.interface", "furo", "sphinx", "sphinx-notfound-page", "pre-commit"]
-docs = ["furo", "sphinx", "zope.interface", "sphinx-notfound-page"]
-tests = ["coverage[toml] (>=5.0.2)", "hypothesis", "pympler", "pytest (>=4.3.0)", "six", "mypy", "pytest-mypy-plugins", "zope.interface"]
-tests_no_zope = ["coverage[toml] (>=5.0.2)", "hypothesis", "pympler", "pytest (>=4.3.0)", "six", "mypy", "pytest-mypy-plugins"]
->>>>>>> 077b92c8
+tests = ["cloudpickle", "coverage[toml] (>=5.0.2)", "hypothesis", "pympler", "pytest (>=4.3.0)", "six", "mypy", "pytest-mypy-plugins", "zope.interface"]
+tests_no_zope = ["cloudpickle", "coverage[toml] (>=5.0.2)", "hypothesis", "pympler", "pytest (>=4.3.0)", "six", "mypy", "pytest-mypy-plugins"]
 
 [[package]]
 name = "babel"
@@ -79,10 +65,6 @@
 category = "main"
 optional = false
 python-versions = ">=2.7, !=3.0.*, !=3.1.*, !=3.2.*, !=3.3.*, !=3.4.*"
-<<<<<<< HEAD
-version = "0.4.4"
-=======
->>>>>>> 077b92c8
 
 [[package]]
 name = "coverage"
@@ -91,18 +73,9 @@
 category = "dev"
 optional = false
 python-versions = ">=3.6"
-<<<<<<< HEAD
-version = "6.2"
-
-[package.dependencies]
-[package.dependencies.tomli]
-optional = true
-version = "*"
-=======
 
 [package.dependencies]
 tomli = {version = "*", optional = true, markers = "extra == \"toml\""}
->>>>>>> 077b92c8
 
 [package.extras]
 toml = ["tomli"]
@@ -114,10 +87,6 @@
 category = "main"
 optional = false
 python-versions = ">=2.6, !=3.0.*, !=3.1.*, !=3.2.*"
-<<<<<<< HEAD
-version = "0.29.26"
-=======
->>>>>>> 077b92c8
 
 [[package]]
 name = "defopt"
@@ -126,25 +95,12 @@
 category = "main"
 optional = false
 python-versions = ">=3.5"
-<<<<<<< HEAD
-version = "6.2.0"
-
-[package.dependencies]
-colorama = ">=0.3.4"
-docutils = ">=0.12"
-sphinxcontrib-napoleon = ">=0.7.0"
-
-[package.dependencies.typing_inspect]
-python = "<3.9"
-version = ">=0.5.0"
-=======
 
 [package.dependencies]
 colorama = {version = ">=0.3.4", markers = "sys_platform == \"win32\""}
 docutils = ">=0.12"
 sphinxcontrib-napoleon = ">=0.7.0"
 typing_inspect = {version = ">=0.5.0", markers = "python_version < \"3.9\""}
->>>>>>> 077b92c8
 
 [[package]]
 name = "docutils"
@@ -153,41 +109,20 @@
 category = "main"
 optional = false
 python-versions = ">=2.7, !=3.0.*, !=3.1.*, !=3.2.*, !=3.3.*, !=3.4.*"
-<<<<<<< HEAD
-version = "0.18.1"
-
-[[package]]
-category = "dev"
-description = "the modular source code checker: pep8 pyflakes and co"
-=======
-
-[[package]]
->>>>>>> 077b92c8
+
+[[package]]
 name = "flake8"
 version = "4.0.1"
 description = "the modular source code checker: pep8 pyflakes and co"
 category = "dev"
 optional = false
 python-versions = ">=3.6"
-<<<<<<< HEAD
-version = "4.0.1"
-
-[package.dependencies]
-mccabe = ">=0.6.0,<0.7.0"
-pycodestyle = ">=2.8.0,<2.9.0"
-pyflakes = ">=2.4.0,<2.5.0"
-
-[package.dependencies.importlib-metadata]
-python = "<3.8"
-version = "<4.3"
-=======
 
 [package.dependencies]
 importlib-metadata = {version = "<4.3", markers = "python_version < \"3.8\""}
 mccabe = ">=0.6.0,<0.7.0"
 pycodestyle = ">=2.8.0,<2.9.0"
 pyflakes = ">=2.4.0,<2.5.0"
->>>>>>> 077b92c8
 
 [[package]]
 name = "idna"
@@ -196,9 +131,6 @@
 category = "main"
 optional = false
 python-versions = ">=3.5"
-<<<<<<< HEAD
-version = "3.3"
-=======
 
 [[package]]
 name = "imagesize"
@@ -207,7 +139,6 @@
 category = "main"
 optional = true
 python-versions = ">=2.7, !=3.0.*, !=3.1.*, !=3.2.*, !=3.3.*"
->>>>>>> 077b92c8
 
 [[package]]
 name = "importlib-metadata"
@@ -216,39 +147,22 @@
 category = "dev"
 optional = false
 python-versions = ">=3.6"
-<<<<<<< HEAD
-version = "4.2.0"
-=======
->>>>>>> 077b92c8
 
 [package.dependencies]
 typing-extensions = {version = ">=3.6.4", markers = "python_version < \"3.8\""}
 zipp = ">=0.5"
 
-[package.dependencies.typing-extensions]
-python = "<3.8"
-version = ">=3.6.4"
-
 [package.extras]
 docs = ["sphinx", "jaraco.packaging (>=8.2)", "rst.linker (>=1.9)"]
 testing = ["pytest (>=4.6)", "pytest-checkdocs (>=2.4)", "pytest-flake8", "pytest-cov", "pytest-enabler (>=1.0.1)", "packaging", "pep517", "pyfakefs", "flufl.flake8", "pytest-black (>=0.3.7)", "pytest-mypy", "importlib-resources (>=1.3)"]
 
 [[package]]
-<<<<<<< HEAD
-category = "dev"
-description = "iniconfig: brain-dead simple config-ini parsing"
-name = "iniconfig"
-optional = false
-python-versions = "*"
-version = "1.1.1"
-=======
 name = "iniconfig"
 version = "1.1.1"
 description = "iniconfig: brain-dead simple config-ini parsing"
 category = "dev"
 optional = false
 python-versions = "*"
->>>>>>> 077b92c8
 
 [[package]]
 name = "intervaltree"
@@ -257,10 +171,6 @@
 category = "main"
 optional = false
 python-versions = "*"
-<<<<<<< HEAD
-version = "3.1.0"
-=======
->>>>>>> 077b92c8
 
 [package.dependencies]
 sortedcontainers = ">=2.0,<3.0"
@@ -292,52 +202,30 @@
 version = "0.6.1"
 description = "McCabe checker, plugin for flake8"
 category = "dev"
-<<<<<<< HEAD
-description = "multidict implementation"
-marker = "python_version >= \"3.6\""
-=======
-optional = false
-python-versions = "*"
-
-[[package]]
->>>>>>> 077b92c8
+optional = false
+python-versions = "*"
+
+[[package]]
 name = "multidict"
 version = "5.2.0"
 description = "multidict implementation"
 category = "dev"
 optional = false
 python-versions = ">=3.6"
-<<<<<<< HEAD
-version = "5.2.0"
-=======
->>>>>>> 077b92c8
 
 [[package]]
 name = "mypy"
-version = "0.920"
+version = "0.930"
 description = "Optional static typing for Python"
 category = "dev"
 optional = false
 python-versions = ">=3.6"
-<<<<<<< HEAD
-version = "0.930"
 
 [package.dependencies]
 mypy-extensions = ">=0.4.3"
 tomli = ">=1.1.0"
+typed-ast = {version = ">=1.4.0,<2", markers = "python_version < \"3.8\""}
 typing-extensions = ">=3.10"
-
-[package.dependencies.typed-ast]
-python = "<3.8"
-version = ">=1.4.0,<2"
-=======
-
-[package.dependencies]
-mypy-extensions = ">=0.4.3,<0.5.0"
-tomli = ">=1.1.0,<3.0.0"
-typed-ast = {version = ">=1.4.0,<2", markers = "python_version < \"3.8\""}
-typing-extensions = ">=3.7.4"
->>>>>>> 077b92c8
 
 [package.extras]
 dmypy = ["psutil (>=4.0)"]
@@ -358,10 +246,6 @@
 category = "main"
 optional = false
 python-versions = ">=3.6"
-<<<<<<< HEAD
-version = "21.3"
-=======
->>>>>>> 077b92c8
 
 [package.dependencies]
 pyparsing = ">=2.0.2,<3.0.5 || >3.0.5"
@@ -373,10 +257,6 @@
 category = "dev"
 optional = false
 python-versions = ">=3.6"
-<<<<<<< HEAD
-version = "1.0.0"
-=======
->>>>>>> 077b92c8
 
 [package.dependencies]
 importlib-metadata = {version = ">=0.12", markers = "python_version < \"3.8\""}
@@ -403,41 +283,23 @@
 category = "dev"
 optional = false
 python-versions = ">=2.7, !=3.0.*, !=3.1.*, !=3.2.*, !=3.3.*, !=3.4.*"
-<<<<<<< HEAD
-version = "1.11.0"
-
-[[package]]
-category = "main"
+
+[[package]]
+name = "pybedlite"
+version = "0.0.1"
 description = "Python classes for interfacing with bed intervals"
-name = "pybedlite"
+category = "main"
 optional = false
 python-versions = ">=3.6.0"
-version = "0.0.1"
-=======
-
-[[package]]
-name = "pybedtools"
-version = "0.8.2"
-description = "Wrapper around BEDTools for bioinformatics work"
-category = "main"
-optional = false
-python-versions = "*"
->>>>>>> 077b92c8
 
 [package.dependencies]
 attrs = ">=19.3.0"
 intervaltree = ">=3.1.0"
-
-[package.dependencies.typing_extensions]
-python = "<3.8"
-version = ">=3.7.4"
-
-[package.dependencies.typing_inspect]
-python = "<3.8"
-version = ">=0.3.1"
-
-[package.extras]
-docs = ["sphinx (4.3.1)"]
+typing_extensions = {version = ">=3.7.4", markers = "python_version < \"3.8\""}
+typing_inspect = {version = ">=0.3.1", markers = "python_version < \"3.8\""}
+
+[package.extras]
+docs = ["sphinx (==4.3.1)"]
 
 [[package]]
 name = "pycodestyle"
@@ -446,10 +308,6 @@
 category = "dev"
 optional = false
 python-versions = ">=2.7, !=3.0.*, !=3.1.*, !=3.2.*, !=3.3.*, !=3.4.*"
-<<<<<<< HEAD
-version = "2.8.0"
-=======
->>>>>>> 077b92c8
 
 [[package]]
 name = "pyflakes"
@@ -458,10 +316,6 @@
 category = "dev"
 optional = false
 python-versions = ">=2.7, !=3.0.*, !=3.1.*, !=3.2.*, !=3.3.*"
-<<<<<<< HEAD
-version = "2.4.0"
-=======
->>>>>>> 077b92c8
 
 [[package]]
 name = "pygments"
@@ -478,10 +332,6 @@
 category = "main"
 optional = false
 python-versions = ">=3.6"
-<<<<<<< HEAD
-version = "3.0.6"
-=======
->>>>>>> 077b92c8
 
 [package.extras]
 diagrams = ["jinja2", "railroad-diagrams"]
@@ -493,10 +343,6 @@
 category = "main"
 optional = false
 python-versions = "*"
-<<<<<<< HEAD
-version = "0.18.0"
-=======
->>>>>>> 077b92c8
 
 [[package]]
 name = "pytest"
@@ -505,33 +351,17 @@
 category = "dev"
 optional = false
 python-versions = ">=3.6"
-<<<<<<< HEAD
-version = "6.2.5"
-
-[package.dependencies]
-atomicwrites = ">=1.0"
-attrs = ">=19.2.0"
-colorama = "*"
-=======
 
 [package.dependencies]
 atomicwrites = {version = ">=1.0", markers = "sys_platform == \"win32\""}
 attrs = ">=19.2.0"
 colorama = {version = "*", markers = "sys_platform == \"win32\""}
 importlib-metadata = {version = ">=0.12", markers = "python_version < \"3.8\""}
->>>>>>> 077b92c8
 iniconfig = "*"
 packaging = "*"
 pluggy = ">=0.12,<2.0"
 py = ">=1.8.2"
 toml = "*"
-<<<<<<< HEAD
-
-[package.dependencies.importlib-metadata]
-python = "<3.8"
-version = ">=0.12"
-=======
->>>>>>> 077b92c8
 
 [package.extras]
 testing = ["argcomplete", "hypothesis (>=3.56)", "mock", "nose", "requests", "xmlschema"]
@@ -543,21 +373,10 @@
 category = "dev"
 optional = false
 python-versions = ">=3.6"
-<<<<<<< HEAD
-version = "3.0.0"
-
-[package.dependencies]
-pytest = ">=4.6"
-
-[package.dependencies.coverage]
-extras = ["toml"]
-version = ">=5.2.1"
-=======
 
 [package.dependencies]
 coverage = {version = ">=5.2.1", extras = ["toml"]}
 pytest = ">=4.6"
->>>>>>> 077b92c8
 
 [package.extras]
 testing = ["fields", "hunter", "process-tests", "six", "pytest-xdist", "virtualenv"]
@@ -589,10 +408,6 @@
 category = "dev"
 optional = false
 python-versions = ">=3.6"
-<<<<<<< HEAD
-version = "6.0"
-=======
->>>>>>> 077b92c8
 
 [[package]]
 name = "requests"
@@ -619,10 +434,6 @@
 category = "main"
 optional = false
 python-versions = ">=2.7, !=3.0.*, !=3.1.*, !=3.2.*"
-<<<<<<< HEAD
-version = "1.16.0"
-=======
->>>>>>> 077b92c8
 
 [[package]]
 name = "snowballstemmer"
@@ -639,10 +450,6 @@
 category = "main"
 optional = false
 python-versions = "*"
-<<<<<<< HEAD
-version = "2.4.0"
-=======
->>>>>>> 077b92c8
 
 [[package]]
 name = "sphinx"
@@ -763,26 +570,6 @@
 version = "0.10.2"
 description = "Python Library for Tom's Obvious, Minimal Language"
 category = "dev"
-<<<<<<< HEAD
-description = "Python Library for Tom's Obvious, Minimal Language"
-name = "toml"
-optional = false
-python-versions = ">=2.6, !=3.0.*, !=3.1.*, !=3.2.*"
-version = "0.10.2"
-
-[[package]]
-category = "dev"
-description = "A lil' TOML parser"
-name = "tomli"
-optional = false
-python-versions = ">=3.6"
-version = "1.2.3"
-
-[[package]]
-category = "dev"
-description = "a fork of Python 2 and 3 ast modules with type comment support"
-marker = "python_version < \"3.8\""
-=======
 optional = false
 python-versions = ">=2.6, !=3.0.*, !=3.1.*, !=3.2.*"
 
@@ -795,50 +582,28 @@
 python-versions = ">=3.6"
 
 [[package]]
->>>>>>> 077b92c8
 name = "typed-ast"
 version = "1.5.1"
 description = "a fork of Python 2 and 3 ast modules with type comment support"
 category = "dev"
 optional = false
 python-versions = ">=3.6"
-<<<<<<< HEAD
-version = "1.5.1"
-
-[[package]]
-category = "main"
-description = "Backported and Experimental Type Hints for Python 3.6+"
-=======
-
-[[package]]
->>>>>>> 077b92c8
+
+[[package]]
 name = "typing-extensions"
 version = "4.0.1"
 description = "Backported and Experimental Type Hints for Python 3.6+"
 category = "main"
 optional = false
 python-versions = ">=3.6"
-<<<<<<< HEAD
-version = "4.0.1"
-
-[[package]]
-category = "main"
-description = "Runtime inspection utilities for typing module."
-marker = "python_version < \"3.9\""
-=======
-
-[[package]]
->>>>>>> 077b92c8
+
+[[package]]
 name = "typing-inspect"
 version = "0.7.1"
 description = "Runtime inspection utilities for typing module."
 category = "main"
 optional = false
 python-versions = "*"
-<<<<<<< HEAD
-version = "0.7.1"
-=======
->>>>>>> 077b92c8
 
 [package.dependencies]
 mypy-extensions = ">=0.3.0"
@@ -863,10 +628,6 @@
 category = "dev"
 optional = false
 python-versions = ">=3.5"
-<<<<<<< HEAD
-version = "4.1.1"
-=======
->>>>>>> 077b92c8
 
 [package.dependencies]
 PyYAML = "*"
@@ -875,21 +636,12 @@
 yarl = {version = "*", markers = "python_version >= \"3.6\""}
 
 [[package]]
-<<<<<<< HEAD
-category = "dev"
-description = "Module for decorators, wrappers and monkey patching."
-=======
->>>>>>> 077b92c8
 name = "wrapt"
 version = "1.13.3"
 description = "Module for decorators, wrappers and monkey patching."
 category = "dev"
 optional = false
 python-versions = "!=3.0.*,!=3.1.*,!=3.2.*,!=3.3.*,!=3.4.*,>=2.7"
-<<<<<<< HEAD
-version = "1.13.3"
-=======
->>>>>>> 077b92c8
 
 [[package]]
 name = "yarl"
@@ -898,20 +650,12 @@
 category = "dev"
 optional = false
 python-versions = ">=3.6"
-<<<<<<< HEAD
-version = "1.7.2"
-=======
->>>>>>> 077b92c8
 
 [package.dependencies]
 idna = ">=2.0"
 multidict = ">=4.0"
 typing-extensions = {version = ">=3.7.4", markers = "python_version < \"3.8\""}
 
-[package.dependencies.typing-extensions]
-python = "<3.8"
-version = ">=3.7.4"
-
 [[package]]
 name = "zipp"
 version = "3.6.0"
@@ -919,29 +663,18 @@
 category = "dev"
 optional = false
 python-versions = ">=3.6"
-<<<<<<< HEAD
-version = "3.6.0"
-=======
->>>>>>> 077b92c8
 
 [package.extras]
 docs = ["sphinx", "jaraco.packaging (>=8.2)", "rst.linker (>=1.9)"]
 testing = ["pytest (>=4.6)", "pytest-checkdocs (>=2.4)", "pytest-flake8", "pytest-cov", "pytest-enabler (>=1.0.1)", "jaraco.itertools", "func-timeout", "pytest-black (>=0.3.7)", "pytest-mypy"]
-<<<<<<< HEAD
-
-[metadata]
-content-hash = "06c0a69685461ad2a752c7703332677d662c2ae73dfeb0623338dfe5b08309f2"
-lock-version = "1.0"
-=======
 
 [extras]
 docs = ["sphinx"]
 
 [metadata]
 lock-version = "1.1"
->>>>>>> 077b92c8
-python-versions = ">=3.6"
-content-hash = "113db8bf7fc9317cf9043bd2ffd7fc1ce8347115cbae98ec4c0aed1f004a5bc5"
+python-versions = ">=3.6"
+content-hash = "d3740ebc7169b70e6b5dadeb0d2eb0fd2274621cd96264de0d2dc4d1f33b895d"
 
 [metadata.files]
 alabaster = [
@@ -953,12 +686,8 @@
     {file = "atomicwrites-1.4.0.tar.gz", hash = "sha256:ae70396ad1a434f9c7046fd2dd196fc04b12f9e91ffb859164193be8b6168a7a"},
 ]
 attrs = [
-<<<<<<< HEAD
     {file = "attrs-21.3.0-py2.py3-none-any.whl", hash = "sha256:8f7335278dedd26b58c38e006338242cc0977f06d51579b2b8b87b9b33bff66c"},
     {file = "attrs-21.3.0.tar.gz", hash = "sha256:50f3c9b216dc9021042f71b392859a773b904ce1a029077f58f6598272432045"},
-=======
-    {file = "attrs-21.2.0-py2.py3-none-any.whl", hash = "sha256:149e90d6d8ac20db7a955ad60cf0e6881a3f20d37096140088356da6c716b0b1"},
-    {file = "attrs-21.2.0.tar.gz", hash = "sha256:ef6aaac3ca6cd92904cdd0d83f629a15f18053ec84e6432106f7a4d04ae4f5fb"},
 ]
 babel = [
     {file = "Babel-2.9.1-py2.py3-none-any.whl", hash = "sha256:ab49e12b91d937cd11f0b67cb259a57ab4ad2b59ac7a3b41d6c06c0ac5b0def9"},
@@ -971,7 +700,6 @@
 charset-normalizer = [
     {file = "charset-normalizer-2.0.9.tar.gz", hash = "sha256:b0b883e8e874edfdece9c28f314e3dd5badf067342e42fb162203335ae61aa2c"},
     {file = "charset_normalizer-2.0.9-py3-none-any.whl", hash = "sha256:1eecaa09422db5be9e29d7fc65664e6c33bd06f9ced7838578ba40d58bdf3721"},
->>>>>>> 077b92c8
 ]
 colorama = [
     {file = "colorama-0.4.4-py2.py3-none-any.whl", hash = "sha256:9f47eda37229f68eee03b24b9748937c7dc3868f906e8ba69fbcbdd3bc5dc3e2"},
@@ -1078,13 +806,8 @@
     {file = "defopt-6.2.0.tar.gz", hash = "sha256:5066028530359f7df8784aedcbdeab9df7cbdd4bbd893f3e14c7c78d7f18bf6a"},
 ]
 docutils = [
-<<<<<<< HEAD
-    {file = "docutils-0.18.1-py2.py3-none-any.whl", hash = "sha256:23010f129180089fbcd3bc08cfefccb3b890b0050e1ca00c867036e9d161b98c"},
-    {file = "docutils-0.18.1.tar.gz", hash = "sha256:679987caf361a7539d76e584cbeddc311e3aee937877c87346f31debc63e9d06"},
-=======
     {file = "docutils-0.17.1-py2.py3-none-any.whl", hash = "sha256:cf316c8370a737a022b72b56874f6602acf974a37a9fba42ec2876387549fc61"},
     {file = "docutils-0.17.1.tar.gz", hash = "sha256:686577d2e4c32380bb50cbb22f575ed742d58168cee37e99117a854bcd88f125"},
->>>>>>> 077b92c8
 ]
 flake8 = [
     {file = "flake8-4.0.1-py2.py3-none-any.whl", hash = "sha256:479b1304f72536a55948cb40a32dce8bb0ffe3501e26eaf292c7e60eb5e0428d"},
@@ -1093,13 +816,10 @@
 idna = [
     {file = "idna-3.3-py3-none-any.whl", hash = "sha256:84d9dd047ffa80596e0f246e2eab0b391788b0503584e8945f2368256d2735ff"},
     {file = "idna-3.3.tar.gz", hash = "sha256:9d643ff0a55b762d5cdb124b8eaa99c66322e2157b69160bc32796e824360e6d"},
-<<<<<<< HEAD
-=======
 ]
 imagesize = [
     {file = "imagesize-1.3.0-py2.py3-none-any.whl", hash = "sha256:1db2f82529e53c3e929e8926a1fa9235aa82d0bd0c580359c67ec31b2fddaa8c"},
     {file = "imagesize-1.3.0.tar.gz", hash = "sha256:cd1750d452385ca327479d45b64d9c7729ecf0b3969a58148298c77092261f9d"},
->>>>>>> 077b92c8
 ]
 importlib-metadata = [
     {file = "importlib_metadata-4.2.0-py3-none-any.whl", hash = "sha256:057e92c15bc8d9e8109738a48db0ccb31b4d9d5cfbee5a8670879a30be66304b"},
@@ -1111,8 +831,6 @@
 ]
 intervaltree = [
     {file = "intervaltree-3.1.0.tar.gz", hash = "sha256:902b1b88936918f9b2a19e0e5eb7ccb430ae45cde4f39ea4b36932920d33952d"},
-<<<<<<< HEAD
-=======
 ]
 jinja2 = [
     {file = "Jinja2-3.0.3-py3-none-any.whl", hash = "sha256:077ce6014f7b40d03b47d1f1ca4b0fc8328a692bd284016f806ed0eaca390ad8"},
@@ -1188,7 +906,6 @@
     {file = "MarkupSafe-2.0.1-cp39-cp39-win32.whl", hash = "sha256:10f82115e21dc0dfec9ab5c0223652f7197feb168c940f3ef61563fc2d6beb74"},
     {file = "MarkupSafe-2.0.1-cp39-cp39-win_amd64.whl", hash = "sha256:693ce3f9e70a6cf7d2fb9e6c9d8b204b6b39897a2c4a1aa65728d5ac97dcc1d8"},
     {file = "MarkupSafe-2.0.1.tar.gz", hash = "sha256:594c67807fb16238b30c44bdf74f36c02cdf22d1c8cda91ef8a0ed8dabf5620a"},
->>>>>>> 077b92c8
 ]
 mccabe = [
     {file = "mccabe-0.6.1-py2.py3-none-any.whl", hash = "sha256:ab8a6258860da4b6677da4bd2fe5dc2c659cff31b3ee4f7f5d64e79735b80d42"},
@@ -1269,7 +986,6 @@
     {file = "multidict-5.2.0.tar.gz", hash = "sha256:0dd1c93edb444b33ba2274b66f63def8a327d607c6c790772f448a53b6ea59ce"},
 ]
 mypy = [
-<<<<<<< HEAD
     {file = "mypy-0.930-cp310-cp310-macosx_10_9_x86_64.whl", hash = "sha256:221cc94dc6a801ccc2be7c0c9fd791c5e08d1fa2c5e1c12dec4eab15b2469871"},
     {file = "mypy-0.930-cp310-cp310-macosx_11_0_arm64.whl", hash = "sha256:db3a87376a1380f396d465bed462e76ea89f838f4c5e967d68ff6ee34b785c31"},
     {file = "mypy-0.930-cp310-cp310-manylinux_2_5_x86_64.manylinux1_x86_64.manylinux_2_12_x86_64.manylinux2010_x86_64.whl", hash = "sha256:1d2296f35aae9802eeb1327058b550371ee382d71374b3e7d2804035ef0b830b"},
@@ -1290,28 +1006,6 @@
     {file = "mypy-0.930-cp39-cp39-win_amd64.whl", hash = "sha256:f9f665d69034b1fcfdbcd4197480d26298bbfb5d2dfe206245b6498addb34999"},
     {file = "mypy-0.930-py3-none-any.whl", hash = "sha256:bf4a44e03040206f7c058d1f5ba02ef2d1820720c88bc4285c7d9a4269f54173"},
     {file = "mypy-0.930.tar.gz", hash = "sha256:51426262ae4714cc7dd5439814676e0992b55bcc0f6514eccb4cf8e0678962c2"},
-=======
-    {file = "mypy-0.920-cp310-cp310-macosx_10_9_x86_64.whl", hash = "sha256:41f3575b20714171c832d8f6c7aaaa0d499c9a2d1b8adaaf837b4c9065c38540"},
-    {file = "mypy-0.920-cp310-cp310-macosx_11_0_arm64.whl", hash = "sha256:431be889ffc8d9681813a45575c42e341c19467cbfa6dd09bf41467631feb530"},
-    {file = "mypy-0.920-cp310-cp310-manylinux_2_5_x86_64.manylinux1_x86_64.manylinux_2_12_x86_64.manylinux2010_x86_64.whl", hash = "sha256:f8b2059f73878e92eff7ed11a03515d6572f4338a882dd7547b5f7dd242118e6"},
-    {file = "mypy-0.920-cp310-cp310-win_amd64.whl", hash = "sha256:9cd316e9705555ca6a50670ba5fb0084d756d1d8cb1697c83820b1456b0bc5f3"},
-    {file = "mypy-0.920-cp36-cp36m-macosx_10_9_x86_64.whl", hash = "sha256:e091fe58b4475b3504dc7c3022ff7f4af2f9e9ddf7182047111759ed0973bbde"},
-    {file = "mypy-0.920-cp36-cp36m-manylinux_2_5_x86_64.manylinux1_x86_64.manylinux_2_12_x86_64.manylinux2010_x86_64.whl", hash = "sha256:98b4f91a75fed2e4c6339e9047aba95968d3a7c4b91e92ab9dc62c0c583564f4"},
-    {file = "mypy-0.920-cp36-cp36m-win_amd64.whl", hash = "sha256:562a0e335222d5bbf5162b554c3afe3745b495d67c7fe6f8b0d1b5bace0c1eeb"},
-    {file = "mypy-0.920-cp37-cp37m-macosx_10_9_x86_64.whl", hash = "sha256:618e677aabd21f30670bffb39a885a967337f5b112c6fb7c79375e6dced605d6"},
-    {file = "mypy-0.920-cp37-cp37m-manylinux_2_5_x86_64.manylinux1_x86_64.manylinux_2_12_x86_64.manylinux2010_x86_64.whl", hash = "sha256:40cb062f1b7ff4cd6e897a89d8ddc48c6ad7f326b5277c93a8c559564cc1551c"},
-    {file = "mypy-0.920-cp37-cp37m-win_amd64.whl", hash = "sha256:69b5a835b12fdbfeed84ef31152d41343d32ccb2b345256d8682324409164330"},
-    {file = "mypy-0.920-cp38-cp38-macosx_10_9_x86_64.whl", hash = "sha256:993c2e52ea9570e6e872296c046c946377b9f5e89eeb7afea2a1524cf6e50b27"},
-    {file = "mypy-0.920-cp38-cp38-macosx_11_0_arm64.whl", hash = "sha256:df0fec878ccfcb2d1d2306ba31aa757848f681e7bbed443318d9bbd4b0d0fe9a"},
-    {file = "mypy-0.920-cp38-cp38-manylinux_2_5_x86_64.manylinux1_x86_64.manylinux_2_12_x86_64.manylinux2010_x86_64.whl", hash = "sha256:331a81d2c9bf1be25317260a073b41f4584cd11701a7c14facef0aa5a005e843"},
-    {file = "mypy-0.920-cp38-cp38-win_amd64.whl", hash = "sha256:ffb1e57ec49a30e3c0ebcfdc910ae4aceb7afb649310b7355509df6b15bd75f6"},
-    {file = "mypy-0.920-cp39-cp39-macosx_10_9_x86_64.whl", hash = "sha256:31895b0b3060baf15bf76e789d94722c026f673b34b774bba9e8772295edccff"},
-    {file = "mypy-0.920-cp39-cp39-macosx_11_0_arm64.whl", hash = "sha256:140174e872d20d4768124a089b9f9fc83abd6a349b7f8cc6276bc344eb598922"},
-    {file = "mypy-0.920-cp39-cp39-manylinux_2_5_x86_64.manylinux1_x86_64.manylinux_2_12_x86_64.manylinux2010_x86_64.whl", hash = "sha256:13b3c110309b53f5a62aa1b360f598124be33a42563b790a2a9efaacac99f1fc"},
-    {file = "mypy-0.920-cp39-cp39-win_amd64.whl", hash = "sha256:82e6c15675264e923b60a11d6eb8f90665504352e68edfbb4a79aac7a04caddd"},
-    {file = "mypy-0.920-py3-none-any.whl", hash = "sha256:71c77bd885d2ce44900731d4652d0d1c174dc66a0f11200e0c680bdedf1a6b37"},
-    {file = "mypy-0.920.tar.gz", hash = "sha256:a55438627f5f546192f13255a994d6d1cf2659df48adcf966132b4379fd9c86b"},
->>>>>>> 077b92c8
 ]
 mypy-extensions = [
     {file = "mypy_extensions-0.4.3-py2.py3-none-any.whl", hash = "sha256:090fedd75945a69ae91ce1303b5824f428daf5a028d2f6ab8a299250a846f15d"},
@@ -1333,14 +1027,9 @@
     {file = "py-1.11.0-py2.py3-none-any.whl", hash = "sha256:607c53218732647dff4acdfcd50cb62615cedf612e72d1724fb1a0cc6405b378"},
     {file = "py-1.11.0.tar.gz", hash = "sha256:51c75c4126074b472f746a24399ad32f6053d1b34b68d2fa41e558e6f4a98719"},
 ]
-<<<<<<< HEAD
 pybedlite = [
     {file = "pybedlite-0.0.1-py3-none-any.whl", hash = "sha256:0fd09635cf0b62b17c73db69d91b418bd02cdecd8f9a38ad3b2b1ac0ba6e84cd"},
     {file = "pybedlite-0.0.1.tar.gz", hash = "sha256:2462ae3e307635403940b71f244fb123a36fb52ecbe154c0807664c1ce33ce5e"},
-=======
-pybedtools = [
-    {file = "pybedtools-0.8.2.tar.gz", hash = "sha256:a184a36099458627e7ef52ea88218f7c00dc9c505b4256ece9ede58b1efa8771"},
->>>>>>> 077b92c8
 ]
 pycodestyle = [
     {file = "pycodestyle-2.8.0-py2.py3-none-any.whl", hash = "sha256:720f8b39dde8b293825e7ff02c475f3077124006db4f440dcbc9a20b76548a20"},
@@ -1349,13 +1038,10 @@
 pyflakes = [
     {file = "pyflakes-2.4.0-py2.py3-none-any.whl", hash = "sha256:3bb3a3f256f4b7968c9c788781e4ff07dce46bdf12339dcda61053375426ee2e"},
     {file = "pyflakes-2.4.0.tar.gz", hash = "sha256:05a85c2872edf37a4ed30b0cce2f6093e1d0581f8c19d7393122da7e25b2b24c"},
-<<<<<<< HEAD
-=======
 ]
 pygments = [
     {file = "Pygments-2.10.0-py3-none-any.whl", hash = "sha256:b8e67fe6af78f492b3c4b3e2970c0624cbf08beb1e493b2c99b9fa1b67a20380"},
     {file = "Pygments-2.10.0.tar.gz", hash = "sha256:f398865f7eb6874156579fdf36bc840a03cab64d1cde9e93d68f46a425ec52c6"},
->>>>>>> 077b92c8
 ]
 pyparsing = [
     {file = "pyparsing-3.0.6-py3-none-any.whl", hash = "sha256:04ff808a5b90911829c55c4e26f75fa5ca8a2f5f36aa3a51f68e27033341d3e4"},
@@ -1429,30 +1115,22 @@
     {file = "PyYAML-6.0-cp39-cp39-win32.whl", hash = "sha256:b5b9eccad747aabaaffbc6064800670f0c297e52c12754eb1d976c57e4f74dcb"},
     {file = "PyYAML-6.0-cp39-cp39-win_amd64.whl", hash = "sha256:b3d267842bf12586ba6c734f89d1f5b871df0273157918b0ccefa29deb05c21c"},
     {file = "PyYAML-6.0.tar.gz", hash = "sha256:68fb519c14306fec9720a2a5b45bc9f0c8d1b9c72adf45c37baedfcd949c35a2"},
-<<<<<<< HEAD
-=======
 ]
 requests = [
     {file = "requests-2.26.0-py2.py3-none-any.whl", hash = "sha256:6c1246513ecd5ecd4528a0906f910e8f0f9c6b8ec72030dc9fd154dc1a6efd24"},
     {file = "requests-2.26.0.tar.gz", hash = "sha256:b8aa58f8cf793ffd8782d3d8cb19e66ef36f7aba4353eec859e74678b01b07a7"},
->>>>>>> 077b92c8
 ]
 six = [
     {file = "six-1.16.0-py2.py3-none-any.whl", hash = "sha256:8abb2f1d86890a2dfb989f9a77cfcfd3e47c2a354b01111771326f8aa26e0254"},
     {file = "six-1.16.0.tar.gz", hash = "sha256:1e61c37477a1626458e36f7b1d82aa5c9b094fa4802892072e49de9c60c4c926"},
-<<<<<<< HEAD
-=======
 ]
 snowballstemmer = [
     {file = "snowballstemmer-2.2.0-py2.py3-none-any.whl", hash = "sha256:c8e1716e83cc398ae16824e5572ae04e0d9fc2c6b985fb0f900f5f0c96ecba1a"},
     {file = "snowballstemmer-2.2.0.tar.gz", hash = "sha256:09b16deb8547d3412ad7b590689584cd0fe25ec8db3be37788be3810cbf19cb1"},
->>>>>>> 077b92c8
 ]
 sortedcontainers = [
     {file = "sortedcontainers-2.4.0-py2.py3-none-any.whl", hash = "sha256:a163dcaede0f1c021485e957a39245190e74249897e2ae4b2aa38595db237ee0"},
     {file = "sortedcontainers-2.4.0.tar.gz", hash = "sha256:25caa5a06cc30b6b83d11423433f65d1f9d76c4c6a0c90e3379eaa43b9bfdb88"},
-<<<<<<< HEAD
-=======
 ]
 sphinx = [
     {file = "Sphinx-4.3.1-py3-none-any.whl", hash = "sha256:048dac56039a5713f47a554589dc98a442b39226a2b9ed7f82797fcb2fe9253f"},
@@ -1473,14 +1151,11 @@
 sphinxcontrib-jsmath = [
     {file = "sphinxcontrib-jsmath-1.0.1.tar.gz", hash = "sha256:a9925e4a4587247ed2191a22df5f6970656cb8ca2bd6284309578f2153e0c4b8"},
     {file = "sphinxcontrib_jsmath-1.0.1-py2.py3-none-any.whl", hash = "sha256:2ec2eaebfb78f3f2078e73666b1415417a116cc848b72e5172e596c871103178"},
->>>>>>> 077b92c8
 ]
 sphinxcontrib-napoleon = [
     {file = "sphinxcontrib-napoleon-0.7.tar.gz", hash = "sha256:407382beed396e9f2d7f3043fad6afda95719204a1e1a231ac865f40abcbfcf8"},
     {file = "sphinxcontrib_napoleon-0.7-py2.py3-none-any.whl", hash = "sha256:711e41a3974bdf110a484aec4c1a556799eb0b3f3b897521a018ad7e2db13fef"},
 ]
-<<<<<<< HEAD
-=======
 sphinxcontrib-qthelp = [
     {file = "sphinxcontrib-qthelp-1.0.3.tar.gz", hash = "sha256:4c33767ee058b70dba89a6fc5c1892c0d57a54be67ddd3e7875a18d14cba5a72"},
     {file = "sphinxcontrib_qthelp-1.0.3-py2.py3-none-any.whl", hash = "sha256:bd9fc24bcb748a8d51fd4ecaade681350aa63009a347a8c14e637895444dfab6"},
@@ -1489,7 +1164,6 @@
     {file = "sphinxcontrib-serializinghtml-1.1.5.tar.gz", hash = "sha256:aa5f6de5dfdf809ef505c4895e51ef5c9eac17d0f287933eb49ec495280b6952"},
     {file = "sphinxcontrib_serializinghtml-1.1.5-py2.py3-none-any.whl", hash = "sha256:352a9a00ae864471d3a7ead8d7d79f5fc0b57e8b3f95e9867eb9eb28999b92fd"},
 ]
->>>>>>> 077b92c8
 toml = [
     {file = "toml-0.10.2-py2.py3-none-any.whl", hash = "sha256:806143ae5bfb6a3c6e736a764057db0e6a0e05e338b5630894a5f779cabb4f9b"},
     {file = "toml-0.10.2.tar.gz", hash = "sha256:b3bda1d108d5dd99f4a20d24d9c348e91c4db7ab1b749200bded2f839ccbe68f"},
@@ -1528,13 +1202,10 @@
     {file = "typing_inspect-0.7.1-py3-none-any.whl", hash = "sha256:3cd7d4563e997719a710a3bfe7ffb544c6b72069b6812a02e9b414a8fa3aaa6b"},
     {file = "typing_inspect-0.7.1.tar.gz", hash = "sha256:047d4097d9b17f46531bf6f014356111a1b6fb821a24fe7ac909853ca2a782aa"},
 ]
-<<<<<<< HEAD
-=======
 urllib3 = [
     {file = "urllib3-1.22-py2.py3-none-any.whl", hash = "sha256:06330f386d6e4b195fbfc736b297f58c5a892e4440e54d294d7004e3a9bbea1b"},
     {file = "urllib3-1.22.tar.gz", hash = "sha256:cc44da8e1145637334317feebd728bd869a35285b93cbb4cca2577da7e62db4f"},
 ]
->>>>>>> 077b92c8
 vcrpy = [
     {file = "vcrpy-4.1.1-py2.py3-none-any.whl", hash = "sha256:12c3fcdae7b88ecf11fc0d3e6d77586549d4575a2ceee18e82eee75c1f626162"},
     {file = "vcrpy-4.1.1.tar.gz", hash = "sha256:57095bf22fc0a2d99ee9674cdafebed0f3ba763018582450706f7d3a74fff599"},
