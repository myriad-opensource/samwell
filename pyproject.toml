--- conflicted
+++ resolved
@@ -12,13 +12,8 @@
 intervaltree = ">=3.0.2"
 cython = ">=0.29.15"
 pysam = ">=0.15.3"
-<<<<<<< HEAD
 pybedlite = ">=0.0.1"
-
-=======
-pybedtools = ">=0.8.1"
 sphinx = {version = "4.3.1", optional = true}
->>>>>>> 077b92c8
 
 [tool.poetry.dev-dependencies]
 pytest = ">=5.3.5"
