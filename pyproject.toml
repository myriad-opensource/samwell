[tool.poetry]
name = "samwell"
version = "v0.0.2"
description = "Useful utilities for biological data formats and analyses"
authors = ["Jeff Tratner <jeffrey.tratner@myriad.com>", "Nils Homer", "Tim Fennell"]

[tool.poetry.dependencies]
python = ">=3.6"
mypy-extensions = ">=0.4.3"
defopt = ">=5.1.0"
attrs = ">=19.3.0"
intervaltree = ">=3.0.2"
cython = ">=0.29.15"
pysam = ">=0.15.3"
pybedlite = ">=0.0.1"
<<<<<<< HEAD

=======
sphinx = {version = "4.3.1", optional = true}
>>>>>>> e7adbba6

[tool.poetry.dev-dependencies]
pytest = ">=5.3.5"
pytest-vcr = ">=1.0.2"
flake8 = ">=3.7.9"
mypy = ">=0.761"
pytest-cov = ">=2.8.1"

[tool.poetry.extras]
docs = ["sphinx"]

[build-system]
requires = ["poetry>=0.12"]
build-backend = "poetry.masonry.api"<|MERGE_RESOLUTION|>--- conflicted
+++ resolved
@@ -13,11 +13,7 @@
 cython = ">=0.29.15"
 pysam = ">=0.15.3"
 pybedlite = ">=0.0.1"
-<<<<<<< HEAD
-
-=======
 sphinx = {version = "4.3.1", optional = true}
->>>>>>> e7adbba6
 
 [tool.poetry.dev-dependencies]
 pytest = ">=5.3.5"
